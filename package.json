--- conflicted
+++ resolved
@@ -68,15 +68,10 @@
     "rollup-plugin-typescript2": "^0.13.0",
     "rollup-plugin-uglify": "3.0.0",
     "shx": "^0.2.2",
-<<<<<<< HEAD
-    "ts-node": "^6.0.2",
-    "tslint": "5.10.0",
-=======
     "ts-node": "^6.0.3",
     "tsconfig-paths": "^3.3.1",
     "tslint": "^5.10.0",
     "tslint-microsoft-contrib": "^5.0.3",
->>>>>>> 51384ffd
     "typescript": "^2.8.3",
     "unicode-10.0.0": "^0.7.5"
   },
